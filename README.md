--- conflicted
+++ resolved
@@ -577,10 +577,6 @@
     fmt.Printf("Unknown db err: %v\n", err)
 }
 ```
-
-<<<<<<< HEAD
-## Database Drivers
-=======
 ### Adding INDEX(es) on column(s) beyond the primary key ###
 
 Indexes are frequently critical for performance. Here is how to add them to your tables.
@@ -625,8 +621,7 @@
 ```
 
 
-## Database Drivers ##
->>>>>>> eea8450f
+## Database Drivers
 
 gorp uses the Go 1 `database/sql` package.  A full list of compliant drivers is available here:
 
